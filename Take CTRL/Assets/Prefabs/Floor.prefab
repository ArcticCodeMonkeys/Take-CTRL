--- conflicted
+++ resolved
@@ -73,17 +73,10 @@
   m_CompositeOrder: 0
   m_Offset: {x: -0.0052171946, y: -0.4957658}
   m_SpriteTilingProperty:
-<<<<<<< HEAD
-    border: {x: 0, y: 0, z: 0, w: 0}
-    pivot: {x: 0.5, y: 0.5}
-    oldSize: {x: 7.94, y: 2.6}
-    newSize: {x: 7.94, y: 2.6}
-=======
     border: {x: 0, y: 0, z: 0, w: 1.3199999}
     pivot: {x: 0.49362653, y: 0.4871351}
     oldSize: {x: 7.92, y: 2.56}
     newSize: {x: 7.92, y: 2.56}
->>>>>>> 9c167d93
     adaptiveTilingThreshold: 0.5
     drawMode: 0
     adaptiveTiling: 0
@@ -142,11 +135,7 @@
   m_FlipX: 0
   m_FlipY: 0
   m_DrawMode: 0
-<<<<<<< HEAD
-  m_Size: {x: 7.94, y: 2.6}
-=======
   m_Size: {x: 7.92, y: 2.56}
->>>>>>> 9c167d93
   m_AdaptiveModeThreshold: 0.5
   m_SpriteTileMode: 0
   m_WasSpriteAssigned: 1
